/**
 * This code is free software; you can redistribute it and/or modify it under
 * the terms of the new BSD License.
 *
 * Copyright (c) 2012-2015, Sebastian Staudt
 *               2015, Kay Hannay
 */

package com.github.koraktor.mavanagaiata.git.jgit;

import java.io.File;
import java.io.IOException;
import java.util.ArrayList;
import java.util.Collection;
import java.util.Collections;
import java.util.Comparator;
import java.util.HashMap;
import java.util.Map;

import org.eclipse.jgit.errors.AmbiguousObjectException;
import org.eclipse.jgit.errors.IncorrectObjectTypeException;
import org.eclipse.jgit.errors.MissingObjectException;
import org.eclipse.jgit.lib.IndexDiff;
import org.eclipse.jgit.lib.ObjectId;
import org.eclipse.jgit.lib.Ref;
import org.eclipse.jgit.lib.Repository;
import org.eclipse.jgit.revwalk.RevCommit;
import org.eclipse.jgit.revwalk.RevFlag;
import org.eclipse.jgit.revwalk.RevFlagSet;
import org.eclipse.jgit.revwalk.RevObject;
import org.eclipse.jgit.revwalk.RevTag;
import org.eclipse.jgit.revwalk.RevWalk;
import org.eclipse.jgit.storage.file.FileRepositoryBuilder;
import org.eclipse.jgit.treewalk.FileTreeIterator;

import com.github.koraktor.mavanagaiata.git.AbstractGitRepository;
import com.github.koraktor.mavanagaiata.git.CommitWalkAction;
import com.github.koraktor.mavanagaiata.git.GitCommit;
import com.github.koraktor.mavanagaiata.git.GitRepositoryException;
import com.github.koraktor.mavanagaiata.git.GitTag;
import com.github.koraktor.mavanagaiata.git.GitTagDescription;

/**
 * Wrapper around JGit's {@link Repository} object to represent a Git
 * repository
 *
 * @author Sebastian Staudt
 */
public class JGitRepository extends AbstractGitRepository {

    protected Map<ObjectId, RevCommit> commitCache;

    protected Repository repository;

    protected ObjectId headObject;

    protected RevWalk revWalk;

    /**
     * Creates a new instance from a JGit repository object
     *
     * @param workTree The worktree of the repository or {@code null}
     * @param gitDir The GIT_DIR of the repository or {@code null}
     * @throws GitRepositoryException if the parameters do not match a Git
     *         repository
     */
    public JGitRepository(File workTree, File gitDir)
            throws GitRepositoryException {
        FileRepositoryBuilder repositoryBuilder = new FileRepositoryBuilder();
        repositoryBuilder.readEnvironment();

        if (gitDir == null && workTree == null) {
            throw new GitRepositoryException("Neither worktree nor GIT_DIR is set.");
        } else {
            if (workTree != null && !workTree.exists()) {
                throw new GitRepositoryException("The worktree " + workTree + " does not exist");
            }
            if (gitDir != null && !gitDir.exists()) {
                throw new GitRepositoryException("The GIT_DIR " + gitDir + " does not exist");
            }
        }

        if (gitDir != null) {
            repositoryBuilder.setGitDir(gitDir);
            repositoryBuilder.setWorkTree(workTree);
        } else {
            repositoryBuilder.findGitDir(workTree);

            if (repositoryBuilder.getGitDir() == null) {
                throw new GitRepositoryException(workTree + " is not inside a Git repository. Please specify the GIT_DIR separately.");
            }

            repositoryBuilder.setWorkTree(repositoryBuilder.getGitDir().getParentFile());
        }

        try {
            this.repository = repositoryBuilder.build();
        } catch (IOException e) {
            throw new GitRepositoryException("Could not initialize repository", e);
        }

        this.commitCache = new HashMap<ObjectId, RevCommit>();
    }

    @Override
    public void check() throws GitRepositoryException {
        if (!this.repository.getObjectDatabase().exists()) {
            File path = (this.repository.isBare()) ?
                this.repository.getDirectory() : this.repository.getWorkTree();
            throw new GitRepositoryException(path.getAbsolutePath() + " is not a Git repository.");
        }
    }

    /**
     * {@inheritDoc}
     * <p>
     * Closes JGit's repository instance.
     *
     * @see Repository#close
     */
    @Override
    public void close() {
        if (this.repository != null) {
            this.repository.close();
            this.repository = null;
        }
    }

    @Override
    public GitTagDescription describe() throws GitRepositoryException {
        final Map<RevCommit, RevTag> tagCommits = new HashMap<RevCommit, RevTag>();
        for (RevTag tag : this.getRawTags().values()) {
            tagCommits.put((RevCommit)tag.getObject(), tag);
        }

        final RevFlagSet allFlags = new RevFlagSet();
        final RevCommit start = this.getCommit(this.getHeadObject());
        final RevWalk revWalk = this.getRevWalk();

        try {
            //Check, if the start commit is a tag already
            if (tagCommits.containsKey(start)) {
                GitTag tag = this.getTags().get(start.getId().getName());

                return new GitTagDescription(this, this.getHeadCommit(), tag, 0);
            }

            revWalk.markStart(start);
            final Collection<TagCandidate> candidates = findTagCandidates(revWalk, tagCommits, allFlags);

            if (candidates.isEmpty()) {
                return new GitTagDescription(this, this.getHeadCommit(), null, -1);
            }

            //Now we have to correct the distance of the tag candidates
            correctDistance(revWalk, candidates, allFlags);

            TagCandidate bestCandidate = Collections.min(candidates, new Comparator<TagCandidate>() {
                @Override
                public int compare(TagCandidate tag1, TagCandidate tag2) {
                    return Integer.compare(tag1.distance, tag2.distance);
                }
            });

            GitTag tag = new JGitTag(bestCandidate.commit);

            return new GitTagDescription(this, this.getHeadCommit(), tag, bestCandidate.distance);
        } catch (Exception e) {
            throw new GitRepositoryException("Could not describe current commit.", e);
        } finally {
            revWalk.release();
        }
    }

    /**
     * Find up to 10 tag candidates in the current branch. One of these should be the latest tag.
     *
     * @param revWalk Repository information
     * @param tagCommits Map of commits that are associated with a tag
     * @param allFlags All flags that have been set so far
     *
     * @return A collection of tag candidates
     *
     * @throws IOException
     */
    private Collection<TagCandidate> findTagCandidates(RevWalk revWalk,
            Map<RevCommit,RevTag> tagCommits, RevFlagSet allFlags)
                    throws IOException {
        final Collection<TagCandidate> candidates = new ArrayList<TagCandidate>();
        int distance = 0;
        RevCommit commit;
        while ((commit = revWalk.next()) != null) {
            commit.add(RevFlag.SEEN);
            if (!commit.hasAny(allFlags)) {
                if (tagCommits.containsKey(commit)) {
                    RevTag tagCommit = tagCommits.get(commit);
                    RevFlag flag = revWalk.newFlag(tagCommit.getTagName());
                    candidates.add(new TagCandidate(tagCommit, distance, flag));
                    commit.add(flag);
                    commit.carry(flag);
                    revWalk.carry(flag);
                    allFlags.add(flag);
                }
            }
            for (TagCandidate candidate : candidates) {
                if (!candidate.isRelated(commit)) {
                    candidate.distance++;
                }
            }
            if (candidates.size() >= 10) {
                break;
            }
            distance++;
        }
        return candidates;
    }

    /**
     * Correct the distance for all tag candidates. We have to check all branches to get the correct
     * distance at the end.
     *
     * @param revWalk Repository information
     * @param candidates Collection of tag candidates
     * @param allFlags All flags that have been set so far
     *
     * @throws IOException
     */
    private void correctDistance(RevWalk revWalk, Collection<TagCandidate> candidates, RevFlagSet allFlags)
            throws IOException {
        RevCommit commit;
        while ((commit = revWalk.next()) != null) {
            if (commit.hasAll(allFlags)) {
                // The commit has all flags already, so we just mark the parents as seen.
                for (RevCommit parent : commit.getParents()) {
                    parent.add(RevFlag.SEEN);
                }
            } else {
                for (TagCandidate candidate : candidates) {
                    if (!candidate.isRelated(commit)) {
                        candidate.distance ++;
                    }
                }
            }
        }
    }

    @Override
    public String getAbbreviatedCommitId(GitCommit commit) throws GitRepositoryException {
        try {
            RevCommit rawCommit = ((JGitCommit) commit).commit;
            return this.repository.getObjectDatabase().newReader()
                    .abbreviate(rawCommit).name();
        } catch (IOException e) {
            throw new GitRepositoryException(
                String.format("Commit \"%s\" could not be abbreviated.", this.getHeadObject().getName()),
                e);
        }
    }

    @Override
    public String getBranch() throws GitRepositoryException {
        try {
            return this.repository.getBranch();
        } catch (IOException e) {
            throw new GitRepositoryException("Current branch could not be read.", e);
        }
    }

    @Override
    public JGitCommit getHeadCommit() throws GitRepositoryException {
        return new JGitCommit(this.getCommit(this.getHeadObject()));
    }

    @Override
    public Map<String, GitTag> getTags()
            throws GitRepositoryException {
        Map<String, GitTag> tags = new HashMap<String, GitTag>();

        for (Map.Entry<String, RevTag> tag : this.getRawTags().entrySet()) {
            tags.put(tag.getKey(), new JGitTag(tag.getValue()));
        }

        return tags;
    }

<<<<<<< HEAD
    public File getWorkTree() {
        return this.repository.getWorkTree();
    }

=======
    @Override
>>>>>>> e626441d
    public boolean isDirty(boolean ignoreUntracked) throws GitRepositoryException {
        try {
            FileTreeIterator workTreeIterator = new FileTreeIterator(this.repository);
            IndexDiff indexDiff = new IndexDiff(this.repository, this.getHeadObject(), workTreeIterator);
            indexDiff.diff();

            return !ignoreUntracked && !indexDiff.getUntracked().isEmpty() ||
                    !(indexDiff.getAdded().isEmpty() && indexDiff.getChanged().isEmpty() &&
                    indexDiff.getRemoved().isEmpty() &&
                    indexDiff.getMissing().isEmpty() &&
                    indexDiff.getModified().isEmpty() &&
                    indexDiff.getConflicting().isEmpty());

        } catch (IOException e) {
            throw new GitRepositoryException("Could not create repository diff.", e);
        }
    }

    @Override
    public void walkCommits(CommitWalkAction action)
            throws GitRepositoryException {
        try {
            RevWalk revWalk = this.getRevWalk();
            revWalk.markStart(this.getCommit(this.getHeadObject()));

            RevCommit commit;
            while((commit = revWalk.next()) != null) {
                action.execute(new JGitCommit(commit));
            }
        } catch (IOException e) {
            throw new GitRepositoryException("", e);
        }
    }

    /**
     * Returns a commit object for the given object ID
     *
     * @param id The object ID of the commit
     * @return The commit object for the given object ID
     * @see RevCommit
     * @throws GitRepositoryException if the commit object cannot be retrieved
     */
    protected RevCommit getCommit(ObjectId id) throws GitRepositoryException {
        if (this.commitCache.containsKey(id)) {
            return this.commitCache.get(id);
        }

        try {
            RevWalk revWalk = this.getRevWalk();
            RevCommit commit = revWalk.parseCommit(id);

            this.commitCache.put(id, commit);

            return commit;
        } catch (IncorrectObjectTypeException e) {
            throw new GitRepositoryException(
                    String.format("Object \"%s\" is not a commit.", id.getName()),
                    e);
        } catch (MissingObjectException e) {
            throw new GitRepositoryException(
                    String.format("Commit \"%s\" is missing.", id.getName()),
                    e);
        } catch (IOException e) {
            throw new GitRepositoryException(
                    String.format("Commit \"%s\" could not be loaded.", id.getName()),
                    e);
        }
    }

    /**
     * Returns the object for the Git ref currently set as {@code HEAD}
     *
     * @return The currently selected {@code HEAD} object
     * @throws GitRepositoryException if the ref cannot be resolved
     */
    protected ObjectId getHeadObject() throws GitRepositoryException {
        if (this.headObject == null) {
            try {
                this.headObject = this.repository.resolve(this.headRef);
            } catch (AmbiguousObjectException e) {
                throw new GitRepositoryException(
                    String.format("Ref \"%s\" is ambiguous.", this.headRef),
                    e);
            } catch (IOException e) {
                throw new GitRepositoryException(
                    String.format("Ref \"%s\" could not be resolved.", this.headRef),
                    e);
            }
        }

        if (this.headObject == null) {
            if (this.headRef.equals("HEAD")) {
                throw new GitRepositoryException(
                    "HEAD could not be resolved. You're probably on an unborn branch.");
            }
            throw new GitRepositoryException(
                String.format("Ref \"%s\" is invalid.", this.headRef));
        }

        return this.headObject;
    }

    /**
     * Returns a map of raw JGit tags available in this repository
     * <p>
     * The keys of the map are the SHA IDs of the objects referenced by the
     * tags. The map's values are the raw tags themselves.
     * <p>
     * <em>Note</em>: Only annotated tags referencing commit objects will be
     * returned.
     *
     * @return A map of raw JGit tags in this repository
     * @throws GitRepositoryException if an error occurs while determining the
     *         tags in this repository
     */
    protected Map<String, RevTag> getRawTags()
            throws GitRepositoryException {
        RevWalk revWalk = this.getRevWalk();
        Map<String, Ref> tagRefs = this.repository.getTags();
        Map<String, RevTag> tags = new HashMap<String, RevTag>();

        try {
            for (Map.Entry<String, Ref> tag : tagRefs.entrySet()) {
                try {
                    RevTag revTag = revWalk.parseTag(tag.getValue().getObjectId());
                    RevObject object = revWalk.peel(revTag);
                    if (!(object instanceof RevCommit)) {
                        continue;
                    }
                    tags.put(object.getName(), revTag);
                } catch (IncorrectObjectTypeException ignored) {}
            }
        } catch (MissingObjectException e) {
            throw new GitRepositoryException("The tags could not be resolved.", e);
        } catch (IOException e) {
            throw new GitRepositoryException("The tags could not be resolved.", e);
        }

        return tags;
    }

    /**
     * Gets a JGit {@code RevWalk} instance for this repository
     * <p>
     * Creates a new instance or resets an existing one.
     *
     * @return A {@code RevWalk} instance for this repository
     */
    protected RevWalk getRevWalk() {
        if (this.revWalk == null) {
            this.revWalk = new RevWalk(this.repository);
        }

        return this.revWalk;
    }

    /**
     * This class represents a tag candidate which could be the latest tag in the branch.
     */
    private class TagCandidate {
        private final RevTag commit;
        private int distance;
        private final RevFlag flag;

        TagCandidate(RevTag commit, int distance, RevFlag flag) {
            this.commit = commit;
            this.distance = distance;
            this.flag = flag;
        }

        boolean isRelated(RevCommit commit) {
            return commit.has(flag);
        }
    }

}<|MERGE_RESOLUTION|>--- conflicted
+++ resolved
@@ -283,14 +283,11 @@
         return tags;
     }
 
-<<<<<<< HEAD
     public File getWorkTree() {
         return this.repository.getWorkTree();
     }
 
-=======
-    @Override
->>>>>>> e626441d
+    @Override
     public boolean isDirty(boolean ignoreUntracked) throws GitRepositoryException {
         try {
             FileTreeIterator workTreeIterator = new FileTreeIterator(this.repository);
