--- conflicted
+++ resolved
@@ -36,7 +36,7 @@
         DEFAULT(new ChangelogDefaultFormat()),
         MARKDOWN(new ChangelogMarkdownFormat());
 
-        private final ChangelogFormat format;
+        private ChangelogFormat format;
 
         Formats(ChangelogFormat format) {
             this.format = format;
@@ -177,13 +177,8 @@
      * @param currentCommit The commit to print
      * @param trimTrailingWhitespace Trim the trailing whitespace from commit
      */
-<<<<<<< HEAD
-    void printCommit(GitCommit currentCommit) {
+    void printCommit(GitCommit currentCommit, boolean trimTrailingWhitespace) {
         String commitMessage = Boolean.TRUE.equals(escapeHtml) ?
-=======
-    void printCommit(GitCommit currentCommit, boolean trimTrailingWhitespace) {
-        String commitMessage = escapeHtml ?
->>>>>>> 6ec599a3
             escapeHtml4(currentCommit.getMessageSubject()) :
             currentCommit.getMessageSubject();
 
