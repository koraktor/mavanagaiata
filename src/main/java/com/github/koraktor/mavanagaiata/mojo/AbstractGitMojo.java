--- conflicted
+++ resolved
@@ -177,46 +177,13 @@
      * @throws GitRepositoryException if retrieving information from the Git
      *         repository fails
      */
-<<<<<<< HEAD
-    protected boolean initRepository()
-            throws GitRepositoryException, IOException,
-                   MojoExecutionException {
-        FileRepositoryBuilder repositoryBuilder = new FileRepositoryBuilder();
-        repositoryBuilder.readEnvironment();
-
-        if (this.gitDir == null && this.baseDir == null) {
-            throw new MojoExecutionException("Neither baseDir nor gitDir is set.");
-        } else {
-            if (this.baseDir != null && !this.baseDir.exists()) {
-                if (skipNoGit) {
-                    return false;
-                }
-                throw new FileNotFoundException("The baseDir " + this.baseDir + " does not exist");
-            }
-            if (this.gitDir != null && !this.gitDir.exists()) {
-                if (skipNoGit) {
-                    return false;
-                }
-                throw new FileNotFoundException("The gitDir " + this.gitDir + " does not exist");
-            }
-        }
-
-        repositoryBuilder.setGitDir(this.gitDir);
-        repositoryBuilder.setWorkTree(this.baseDir);
-        this.repository = new JGitRepository(repositoryBuilder.build());
-        if (!repository.check()) {
-            if (skipNoGit) {
-                return false;
-            }
-            throw new GitRepositoryException(baseDir + " is not a Git repository");
-        }
-
-=======
     protected void initRepository()
             throws GitRepositoryException {
         this.repository = new JGitRepository(this.baseDir, this.gitDir);
-        this.repository.check();
->>>>>>> f40e69b6
+        if (!this.repository.check()) {
+            return false;
+        }
+
         this.repository.setHeadRef(this.head);
 
         return true;
